module github.com/spacemeshos/post

go 1.19

require (
	github.com/davecgh/go-spew v1.1.1
	github.com/minio/sha256-simd v1.0.0
	github.com/spacemeshos/bitstream v0.1.0
	github.com/spacemeshos/ed25519 v0.1.0
	github.com/stretchr/testify v1.8.1
	golang.org/x/sync v0.1.0
)

require (
	github.com/klauspost/cpuid/v2 v2.0.4 // indirect
	github.com/kr/pretty v0.3.1 // indirect
	github.com/pmezard/go-difflib v1.0.0 // indirect
<<<<<<< HEAD
=======
	golang.org/x/sys v0.3.0 // indirect
>>>>>>> 7e13dca5
	gopkg.in/yaml.v3 v3.0.1 // indirect
)<|MERGE_RESOLUTION|>--- conflicted
+++ resolved
@@ -3,21 +3,17 @@
 go 1.19
 
 require (
-	github.com/davecgh/go-spew v1.1.1
 	github.com/minio/sha256-simd v1.0.0
 	github.com/spacemeshos/bitstream v0.1.0
-	github.com/spacemeshos/ed25519 v0.1.0
 	github.com/stretchr/testify v1.8.1
 	golang.org/x/sync v0.1.0
 )
 
 require (
-	github.com/klauspost/cpuid/v2 v2.0.4 // indirect
+	github.com/davecgh/go-spew v1.1.1 // indirect
+	github.com/klauspost/cpuid/v2 v2.1.1 // indirect
 	github.com/kr/pretty v0.3.1 // indirect
 	github.com/pmezard/go-difflib v1.0.0 // indirect
-<<<<<<< HEAD
-=======
 	golang.org/x/sys v0.3.0 // indirect
->>>>>>> 7e13dca5
 	gopkg.in/yaml.v3 v3.0.1 // indirect
 )