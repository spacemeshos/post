--- conflicted
+++ resolved
@@ -3,31 +3,17 @@
 go 1.19
 
 require (
-<<<<<<< HEAD
 	github.com/davecgh/go-spew v1.1.1
 	github.com/minio/sha256-simd v1.0.0
 	github.com/spacemeshos/bitstream v0.1.0
 	github.com/spacemeshos/ed25519 v0.1.0
-	github.com/spacemeshos/go-scale v1.1.1
-=======
-	github.com/minio/sha256-simd v1.0.0
-	github.com/spacemeshos/bitstream v0.1.0
->>>>>>> 37b841e6
 	github.com/stretchr/testify v1.8.1
 	golang.org/x/sync v0.1.0
 )
 
 require (
-<<<<<<< HEAD
-	github.com/google/go-cmp v0.5.9 // indirect
-	github.com/google/gofuzz v1.2.0 // indirect
 	github.com/klauspost/cpuid/v2 v2.0.4 // indirect
-=======
-	github.com/davecgh/go-spew v1.1.1 // indirect
-	github.com/klauspost/cpuid/v2 v2.1.1 // indirect
->>>>>>> 37b841e6
 	github.com/kr/pretty v0.3.1 // indirect
 	github.com/pmezard/go-difflib v1.0.0 // indirect
-	golang.org/x/sys v0.2.0 // indirect
 	gopkg.in/yaml.v3 v3.0.1 // indirect
 )