--- conflicted
+++ resolved
@@ -5,6 +5,7 @@
 	"flag"
 	"fmt"
 	"github.com/spacemeshos/post/proving"
+	"github.com/stretchr/testify/assert"
 	"github.com/stretchr/testify/require"
 	"io/ioutil"
 	"math"
@@ -28,11 +29,7 @@
 func TestInitialize(t *testing.T) {
 	r := require.New(t)
 
-<<<<<<< HEAD
-	proof, err := initialize(defaultId, defaultSpace, defaultSpace, defaultNumOfProvenLabels, defaultDifficulty, tempdir, lograte)
-=======
-	proof, err := initialize(defaultId, defaultSpace, defaultSpace, defaultNumOfProvenLabels, defaultDifficulty, false)
->>>>>>> 763d75c2
+	proof, err := initialize(defaultId, defaultSpace, defaultSpace, defaultNumOfProvenLabels, defaultDifficulty, false, tempdir, lograte)
 	r.NoError(err)
 
 	expectedMerkleRoot := hexDecode("2292f95c87626f5a281fa811ba825ffce79442f8999e1ddc8e8c9bbac15e3fcb")
@@ -62,27 +59,15 @@
 func TestInitializeErrors(t *testing.T) {
 	r := require.New(t)
 
-<<<<<<< HEAD
-	proof, err := initialize(defaultId, defaultSpace, defaultSpace, defaultNumOfProvenLabels, 4, tempdir, lograte)
+	proof, err := initialize(defaultId, defaultSpace, defaultSpace, defaultNumOfProvenLabels, 4, false, tempdir, lograte)
 	r.EqualError(err, "difficulty must be between 5 and 8 (received 4)")
 	r.Nil(proof)
 
-	proof, err = initialize(defaultId, defaultSpace, defaultSpace, defaultNumOfProvenLabels, 9, tempdir, lograte)
+	proof, err = initialize(defaultId, defaultSpace, defaultSpace, defaultNumOfProvenLabels, 9, false, tempdir, lograte)
 	r.EqualError(err, "difficulty must be between 5 and 8 (received 9)")
 	r.Nil(proof)
 
-	proof, err = initialize(defaultId, MaxSpace+1, defaultSpace, NumOfProvenLabels, defaultDifficulty, tempdir, lograte)
-=======
-	proof, err := initialize(defaultId, defaultSpace, defaultSpace, defaultNumOfProvenLabels, 4, false)
-	r.EqualError(err, "difficulty must be between 5 and 8 (received 4)")
-	r.Nil(proof)
-
-	proof, err = initialize(defaultId, defaultSpace, defaultSpace, defaultNumOfProvenLabels, 9, false)
-	r.EqualError(err, "difficulty must be between 5 and 8 (received 9)")
-	r.Nil(proof)
-
-	proof, err = initialize(defaultId, MaxSpace+1, defaultSpace, NumOfProvenLabels, defaultDifficulty, false)
->>>>>>> 763d75c2
+	proof, err = initialize(defaultId, MaxSpace+1, defaultSpace, NumOfProvenLabels, defaultDifficulty, false, tempdir, lograte)
 	r.EqualError(err, fmt.Sprintf("space (%d) is greater than the supported max (%d)", MaxSpace+1, MaxSpace))
 	r.Nil(proof)
 }
@@ -91,22 +76,14 @@
 	r := require.New(t)
 	space := uint64(defaultSpace)
 
-<<<<<<< HEAD
-	proof, err := initialize(defaultId, defaultSpace, defaultSpace, defaultNumOfProvenLabels, defaultDifficulty, tempdir, lograte)
-=======
-	proof, err := initialize(defaultId, space, space, defaultNumOfProvenLabels, defaultDifficulty, false)
->>>>>>> 763d75c2
+	proof, err := initialize(defaultId, space, space, defaultNumOfProvenLabels, defaultDifficulty, false, tempdir, lograte)
 	r.NoError(err)
 	execProof, err := proving.GenerateProof(defaultId, defaultChallenge, defaultNumOfProvenLabels, defaultDifficulty, tempdir)
 	r.NoError(err)
 
 	for numOfFiles := uint64(2); numOfFiles <= 16; numOfFiles *= 2 {
 		cleanup()
-<<<<<<< HEAD
-		multiFilesProof, err := initialize(defaultId, defaultSpace, defaultSpace/numOfFiles, defaultNumOfProvenLabels, defaultDifficulty, tempdir, lograte)
-=======
-		multiFilesProof, err := initialize(defaultId, space, space/numOfFiles, defaultNumOfProvenLabels, defaultDifficulty, true)
->>>>>>> 763d75c2
+		multiFilesProof, err := initialize(defaultId, space, space/numOfFiles, defaultNumOfProvenLabels, defaultDifficulty, true, tempdir, lograte)
 		r.NoError(err)
 		multiFilesExecProof, err := proving.GenerateProof(defaultId, defaultChallenge, defaultNumOfProvenLabels, defaultDifficulty, tempdir)
 		r.NoError(err)
@@ -138,15 +115,11 @@
 
 func BenchmarkInitialize(b *testing.B) {
 	space := uint64(1) << 30 // 1 GB.
-<<<<<<< HEAD
-	proof, err := initialize(defaultId, space, space, NumOfProvenLabels, defaultDifficulty, tempdir, lograte)
-=======
-	_, err := initialize(defaultId, space, space, NumOfProvenLabels, defaultDifficulty, false)
->>>>>>> 763d75c2
+	proof, err := initialize(defaultId, space, space, NumOfProvenLabels, defaultDifficulty, false, tempdir, lograte)
 	require.NoError(b, err)
 
-	//expectedMerkleRoot, _ := hex.DecodeString("42dd3ed26e6f30f8098ec0b5093147551b32573ef9ed6670076248b4fd0fac30")
-	//assert.Equal(b, expectedMerkleRoot, proof.MerkleRoot)
+	expectedMerkleRoot, _ := hex.DecodeString("42dd3ed26e6f30f8098ec0b5093147551b32573ef9ed6670076248b4fd0fac30")
+	assert.Equal(b, expectedMerkleRoot, proof.MerkleRoot)
 	/*
 		2019-04-30T11:49:10.271+0300    INFO    Spacemesh       creating directory: "/Users/moshababo/.spacemesh-data/post-data/deadbeef"
 		2019-04-30T11:49:45.168+0300    INFO    Spacemesh       found 5000000 labels
