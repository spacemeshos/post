--- conflicted
+++ resolved
@@ -111,13 +111,8 @@
 	r := require.New(t)
 
 	cfg := cfg
-<<<<<<< HEAD
-	cfg.SpacePerUnit = 1 << 10
-	cfg.FileSize = 1 << 10
-=======
 	cfg.SpacePerUnit = 1 << 15
 	cfg.FileSize = 1 << 15
->>>>>>> 22a1f0c8
 
 	initProof, err := NewInitializer(cfg, logger).Initialize(id)
 	r.NoError(err)
