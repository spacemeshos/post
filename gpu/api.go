package gpu

import (
	"errors"
	"fmt"
	"time"

	"github.com/spacemeshos/post/config"
)

type ComputeProvider struct {
	ID         uint
	Model      string
	ComputeAPI ComputeAPIClass
}

var (
	providers     []ComputeProvider
	cpuProviderID uint
)

const CPUProviderName = "CPU"

func init() {
	providers = cGetProviders()
	for _, p := range providers {
		if p.ComputeAPI == ComputeAPIClassCPU {
			cpuProviderID = p.ID
			return
		}
	}
	panic("no CPU provider available")
}

// Providers returns a list of available compute providers.
func Providers() []ComputeProvider {
	return providers
}

// CPUProviderID returns the ID of the CPU provider.
func CPUProviderID() uint {
	return cpuProviderID
}

<<<<<<< HEAD
// Benchmark returns the hashes per second the selected compute provider achieves on the current machine.
=======
func filterCPUProvider(providers []ComputeProvider) ComputeProvider {
	for _, p := range providers {
		if p.Model == CPUProviderName {
			return p
		}
	}
	panic("unreachable")
}

>>>>>>> c10c5f34
func Benchmark(p ComputeProvider) (int, error) {
	endPosition := uint64(1 << 17)
	if p.Model == CPUProviderName {
		endPosition = uint64(1 << 14)
	}

	res, err := ScryptPositions(
		WithComputeProviderID(p.ID),
		WithCommitment(make([]byte, 32)),
		WithSalt(make([]byte, 32)),
		WithStartAndEndPosition(1, endPosition),
		WithBitsPerLabel(8),
	)
	if err != nil {
		return 0, err
	}

	return res.HashesPerSec, nil
}

// ScryptPositionsResult is the result of a ScryptPositions call.
type ScryptPositionsResult struct {
	Output       []byte  // The output of the scrypt computation.
	IdxSolution  *uint64 // The index of a solution to the proof of work (if checked for).
	HashesPerSec int     // The number of hashes computed per second.
	Stopped      bool    // Whether the computation was stopped.
}

type option struct {
	computeProviderID uint

	commitment []byte
	salt       []byte

	startPosition uint64
	endPosition   uint64

	bitsPerLabel uint32

	computeLeaves bool
	computePow    bool

	n, r, p uint32
	d       []byte
}

func (o *option) optionBits() uint32 {
	var bits uint32
	if o.computeLeaves {
		bits |= (1 << 0)
	}
	if o.computePow {
		bits |= (1 << 1)
	}
	return bits
}

func (o *option) validate() error {
	if o.computeLeaves && (o.bitsPerLabel < config.MinBitsPerLabel || o.bitsPerLabel > config.MaxBitsPerLabel) {
		return fmt.Errorf("invalid `bitsPerLabel`; expected: %d-%d, given: %v", config.MinBitsPerLabel, config.MaxBitsPerLabel, o.bitsPerLabel)
	}

	return nil
}

type OptionFunc func(*option) error

// WithComputeProviderID instructs scrypt to use the specified compute provider.
func WithComputeProviderID(id uint) OptionFunc {
	return func(opts *option) error {
		opts.computeProviderID = id
		return nil
	}
}

// WithCommitment instructs scrypt to use the specified commitment (seed) to calculate the output.
func WithCommitment(commitment []byte) OptionFunc {
	return func(opts *option) error {
		if len(commitment) != 32 {
			return fmt.Errorf("invalid `commitment` length; expected: 32, given: %v", len(commitment))
		}

		opts.commitment = commitment
		return nil
	}
}

// WithSalt instructs scrypt to use the specified salt to calculate the output.
func WithSalt(salt []byte) OptionFunc {
	return func(opts *option) error {
		if len(salt) != 32 {
			return fmt.Errorf("invalid `salt` length; expected: 32, given: %v", len(salt))
		}

		opts.salt = salt
		return nil
	}
}

// WithStartAndEndPosition instructs scrypt to compute the scrypt output for the specified range of positions.
func WithStartAndEndPosition(start, end uint64) OptionFunc {
	return func(opts *option) error {
		opts.startPosition = start
		opts.endPosition = end
		return nil
	}
}

// WithBitsPerLabel instructs scrypt to use the specified number of bits per label.
func WithBitsPerLabel(bitsPerLabel uint32) OptionFunc {
	return func(opts *option) error {
		opts.bitsPerLabel = bitsPerLabel
		return nil
	}
}

// WithComputeLeafs instructs scrypt to compute leafs or not.
// By default computing leafs is enabled.
func WithComputeLeaves(enabled bool) OptionFunc {
	return func(opts *option) error {
		opts.computeLeaves = enabled
		return nil
	}
}

// WithComputePow instructs scrypt to compute a proof of work or not.
// If difficulty is nil, no PoW will be computed. Otherwise it specifies the difficulty
// of the PoW to be computed (higher values are more difficult).
// By default computing proof of work is disabled.
func WithComputePow(difficulty []byte) OptionFunc {
	return func(opts *option) error {
		if difficulty == nil {
			opts.computePow = false
			return nil
		}

		if len(difficulty) != 32 {
			return fmt.Errorf("invalid `difficulty` length; expected: 32, given: %v", len(difficulty))
		}

		opts.computePow = true
		opts.d = difficulty
		return nil
	}
}

// ScryptPositions computes the scrypt output for the given options.
func ScryptPositions(opts ...OptionFunc) (*ScryptPositionsResult, error) {
	options := &option{
		n:             512,
		r:             1,
		p:             1,
		computeLeaves: true,
		d:             make([]byte, 32),
	}
	for _, opt := range opts {
		if err := opt(options); err != nil {
			return nil, err
		}
	}

	if err := options.validate(); err != nil {
		return nil, err
	}

	// Wait for the stop flag clearance for avoiding a race condition which can
	// occur if ScryptPositions is called immediately after a prior Stop call.
	var i int
	for {
		i++
		cleared := cStopCleared()
		if cleared {
			break
		}
		if i == 20 {
			return nil, errors.New("stop flag clearance timeout")
		}
		time.Sleep(100 * time.Millisecond)
	}

	output, idxSolution, hashesPerSec, retVal := cScryptPositions(options)

	switch StopResult(retVal) {
	case StopResultPowFound:
		return &ScryptPositionsResult{output, &idxSolution, hashesPerSec, false}, nil
	case StopResultOk:
		return &ScryptPositionsResult{output, nil, hashesPerSec, false}, nil
	case StopResultError:
		return nil, fmt.Errorf("gpu-post error")
	case StopResultErrorTimeout:
		return nil, fmt.Errorf("gpu-post error: timeout")
	case StopResultErrorAlready:
		return nil, fmt.Errorf("gpu-post error: already stopped")
	case StopResultErrorCancelled:
		return &ScryptPositionsResult{output, nil, hashesPerSec, true}, nil
	case StopResultErrorNoCompoteOptions:
		return nil, fmt.Errorf("gpu-post error: no compute options")
	case StopResultErrorInvalidParameter:
		return nil, fmt.Errorf("gpu-post error: invalid param")
	case StopResultErrorInvalidProvider:
		return nil, fmt.Errorf("gpu-post error: invalid provider")
	default:
		panic(fmt.Sprintf("unreachable reVal %d", retVal))
	}
}

func Stop() StopResult {
	return cStop(20000)
}<|MERGE_RESOLUTION|>--- conflicted
+++ resolved
@@ -42,19 +42,7 @@
 	return cpuProviderID
 }
 
-<<<<<<< HEAD
 // Benchmark returns the hashes per second the selected compute provider achieves on the current machine.
-=======
-func filterCPUProvider(providers []ComputeProvider) ComputeProvider {
-	for _, p := range providers {
-		if p.Model == CPUProviderName {
-			return p
-		}
-	}
-	panic("unreachable")
-}
-
->>>>>>> c10c5f34
 func Benchmark(p ComputeProvider) (int, error) {
 	endPosition := uint64(1 << 17)
 	if p.Model == CPUProviderName {
