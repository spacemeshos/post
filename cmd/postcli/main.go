--- conflicted
+++ resolved
@@ -302,12 +302,8 @@
 			log.Fatalln("failed to create verifier", err)
 		}
 		defer verifier.Close()
-<<<<<<< HEAD
-		if err := verifier.Verify(proof, proofMetadata, cfg, logger, verifying.AllIndices()); err != nil {
-=======
-		err = verifier.Verify(proof, proofMetadata, cfg, logger, verifying.WithLabelScryptParams(opts.Scrypt))
-		if err != nil {
->>>>>>> a09cf874
+		err = verifier.Verify(proof, proofMetadata, cfg, logger, verifying.WithLabelScryptParams(opts.Scrypt), verifying.AllIndices())
+		if err != nil {
 			log.Fatalln("failed to verify test proof", err)
 		}
 
