package main

import (
	"context"
	"crypto/ed25519"
	"encoding/hex"
	"errors"
	"flag"
	"fmt"
	"log"
	"math"
	"os"
	"os/signal"
	"path/filepath"

	"github.com/davecgh/go-spew/spew"
	"go.uber.org/zap"
	"go.uber.org/zap/zapcore"

	"github.com/spacemeshos/post/config"
	"github.com/spacemeshos/post/initialization"
	"github.com/spacemeshos/post/internal/postrs"
	"github.com/spacemeshos/post/proving"
	"github.com/spacemeshos/post/shared"
	"github.com/spacemeshos/post/verifying"
)

const edKeyFileName = "key.bin"

var (
	cfg            = config.MainnetConfig()
	opts           = config.MainnetInitOpts()
	printProviders bool
	printNumFiles  bool
	printConfig    bool
	genProof       bool

	verifyPos bool
	fraction  float64

	idHex              string
	id                 []byte
	commitmentAtxIdHex string
	commitmentAtxId    []byte
	reset              bool

	logLevel zapcore.Level

	ErrKeyFileExists = errors.New("key file already exists")
)

func parseFlags() {
	flag.BoolVar(&verifyPos, "verify", false, "verify initialized data")
	flag.Float64Var(&fraction, "fraction", 0.2, "how much % of POS data to verify. Sane values are < 1.0")

	flag.TextVar(&logLevel, "logLevel", zapcore.InfoLevel, "log level (debug, info, warn, error, dpanic, panic, fatal)")

	flag.BoolVar(&printProviders, "printProviders", false, "print the list of compute providers")
	flag.BoolVar(&printNumFiles, "printNumFiles", false, "print the total number of files that would be initialized")
	flag.BoolVar(&printConfig, "printConfig", false, "print the used config and options")
	flag.BoolVar(&genProof, "genproof", false, "generate proof as a sanity test, after initialization")
	flag.StringVar(&opts.DataDir, "datadir", opts.DataDir, "filesystem datadir path")
	flag.Uint64Var(&opts.MaxFileSize, "maxFileSize", opts.MaxFileSize, "max file size")
	flag.IntVar(&opts.ProviderID, "provider", opts.ProviderID, "compute provider id (required)")
	flag.Uint64Var(&cfg.LabelsPerUnit, "labelsPerUnit", cfg.LabelsPerUnit, "the number of labels per unit")
	flag.BoolVar(&reset, "reset", false, "whether to reset the datadir before starting")
	flag.StringVar(&idHex, "id", "", "miner's id (public key), in hex (will be auto-generated if not provided)")
	flag.StringVar(&commitmentAtxIdHex, "commitmentAtxId", "", "commitment atx id, in hex (required)")
	numUnits := flag.Uint64("numUnits", uint64(opts.NumUnits), "number of units")

	flag.IntVar(&opts.FromFileIdx, "fromFile", 0, "index of the first file to init (inclusive)")
	var to int
	flag.IntVar(&to, "toFile", math.MaxInt, "index of the last file to init (inclusive). Will init to the end of declared space if not provided.")
	flag.Parse()

	// A workaround to simulate an optional value w/o a default ¯\_(ツ)_/¯
	// The default will be known later, after parsing the flags.
	if to != math.MaxInt {
		opts.ToFileIdx = &to
	}
	opts.NumUnits = uint32(*numUnits) // workaround the missing type support for uint32
}

func processFlags() error {
	if opts.ProviderID < 0 {
		return errors.New("-provider flag is required")
	}

	if commitmentAtxIdHex == "" {
		return errors.New("-commitmentAtxId flag is required")
	}
	var err error
	commitmentAtxId, err = hex.DecodeString(commitmentAtxIdHex)
	if err != nil {
		return fmt.Errorf("invalid commitmentAtxId: %w", err)
	}

	if (opts.FromFileIdx != 0 || opts.ToFileIdx != nil) && idHex == "" {
		return errors.New("-id flag is required when using -fromFile or -toFile")
	}

	if idHex == "" {
		pub, priv, err := ed25519.GenerateKey(nil)
		if err != nil {
			return fmt.Errorf("failed to generate identity: %w", err)
		}
		id = pub
		log.Printf("cli: generated id %x\n", id)
		return saveKey(priv)
	}
	id, err = hex.DecodeString(idHex)
	if err != nil {
		return fmt.Errorf("invalid id: %w", err)
	}
	return nil
}

func main() {
	parseFlags()

	if printProviders {
		providers, err := postrs.OpenCLProviders()
		if err != nil {
			log.Fatalln("failed to get OpenCL providers", err)
		}
		spew.Dump(providers)
		return
	}

	if printNumFiles {
		totalFiles := opts.TotalFiles(cfg.LabelsPerUnit)
		fmt.Println(totalFiles)
		return
	}

	if printConfig {
		spew.Dump(cfg)
		spew.Dump(opts)
		return
	}

	zapCfg := zap.Config{
		Level:    zap.NewAtomicLevelAt(logLevel),
		Encoding: "console",
		EncoderConfig: zapcore.EncoderConfig{
			TimeKey:        "T",
			LevelKey:       "L",
			NameKey:        "N",
			MessageKey:     "M",
			LineEnding:     zapcore.DefaultLineEnding,
			EncodeLevel:    zapcore.CapitalLevelEncoder,
			EncodeTime:     zapcore.ISO8601TimeEncoder,
			EncodeDuration: zapcore.StringDurationEncoder,
		},
		OutputPaths:      []string{"stdout"},
		ErrorOutputPaths: []string{"stderr"},
	}

	zapLog, err := zapCfg.Build()
	if err != nil {
		log.Fatalln("failed to initialize zap logger:", err)
	}

<<<<<<< HEAD
	postrs.SetLogCallback(zapLog)

	if verifyPos {
		if cmdVerifyPos(opts, fraction) != nil {
			os.Exit(1)
		}
		os.Exit(0)
	}

	if err := processFlags(); err != nil {
=======
	err = processFlags()
	switch {
	case errors.Is(err, ErrKeyFileExists):
		log.Fatalln("cli: key file already exists. This appears to be a mistake. If you're trying to initialize a new identity delete key.bin and try again otherwise specify identity with `-id` flag")
	case err != nil:
>>>>>>> ba9337a8
		log.Fatalln("failed to process flags", err)
	}

	init, err := initialization.NewInitializer(
		initialization.WithConfig(cfg),
		initialization.WithInitOpts(opts),
		initialization.WithNodeId(id),
		initialization.WithCommitmentAtxId(commitmentAtxId),
		initialization.WithLogger(zapLog),
	)
	if err != nil {
		log.Panic(err.Error())
	}

	if reset {
		if err := init.Reset(); err != nil {
			log.Fatalln("reset error", err)
		}
		log.Println("cli: reset completed")
		return
	}

	ctx, stop := signal.NotifyContext(context.Background(), os.Interrupt)
	defer stop()

	err = init.Initialize(ctx)
	switch {
	case errors.Is(err, shared.ErrInitCompleted):
		log.Panic(err.Error())
		return
	case errors.Is(err, context.Canceled):
		log.Println("cli: initialization interrupted")
		return
	case err != nil:
		log.Println("cli: initialization error", err)
		return
	}

	log.Println("cli: initialization completed")

	if genProof {
		log.Println("cli: generating proof as a sanity test")

		proof, proofMetadata, err := proving.Generate(ctx, shared.ZeroChallenge, cfg, zapLog, proving.WithDataSource(cfg, id, commitmentAtxId, opts.DataDir))
		if err != nil {
			log.Fatalln("proof generation error", err)
		}
		verifier, err := verifying.NewProofVerifier()
		if err != nil {
			log.Fatalln("failed to create verifier", err)
		}
		defer verifier.Close()
		if err := verifier.Verify(proof, proofMetadata, cfg, zapLog); err != nil {
			log.Fatalln("failed to verify test proof", err)
		}

		log.Println("cli: proof is valid")
	}
}

func saveKey(key ed25519.PrivateKey) error {
	if err := os.MkdirAll(opts.DataDir, 0o700); err != nil && !os.IsExist(err) {
		return fmt.Errorf("mkdir error: %w", err)
	}

	filename := filepath.Join(opts.DataDir, edKeyFileName)
	if _, err := os.Stat(filename); err == nil {
		return ErrKeyFileExists
	}

	if err := os.WriteFile(filename, []byte(hex.EncodeToString(key)), 0o600); err != nil {
		return fmt.Errorf("key write to disk error: %w", err)
	}
	return nil
}

func cmdVerifyPos(opts config.InitOpts, fraction float64) error {
	params := postrs.TranslateScryptParams(opts.Scrypt.N, opts.Scrypt.R, opts.Scrypt.P)
	verifyOpts := []postrs.VerifyPosOptionsFunc{
		postrs.WithFraction(fraction),
		postrs.FromFile(uint32(opts.FromFileIdx)),
	}
	if opts.ToFileIdx != nil {
		verifyOpts = append(verifyOpts, postrs.ToFile(uint32(*opts.ToFileIdx)))
	}

	err := postrs.VerifyPos(opts.DataDir, params, verifyOpts...)
	switch {
	case err == nil:
		log.Println("cli: POS data is valid")
	case errors.Is(err, postrs.ErrInvalidPos):
		log.Printf("cli: %v\n", err)
	default:
		log.Printf("cli: failed (%v)\n", err)
	}
	return err
}<|MERGE_RESOLUTION|>--- conflicted
+++ resolved
@@ -161,7 +161,6 @@
 		log.Fatalln("failed to initialize zap logger:", err)
 	}
 
-<<<<<<< HEAD
 	postrs.SetLogCallback(zapLog)
 
 	if verifyPos {
@@ -171,14 +170,11 @@
 		os.Exit(0)
 	}
 
-	if err := processFlags(); err != nil {
-=======
 	err = processFlags()
 	switch {
 	case errors.Is(err, ErrKeyFileExists):
 		log.Fatalln("cli: key file already exists. This appears to be a mistake. If you're trying to initialize a new identity delete key.bin and try again otherwise specify identity with `-id` flag")
 	case err != nil:
->>>>>>> ba9337a8
 		log.Fatalln("failed to process flags", err)
 	}
 
