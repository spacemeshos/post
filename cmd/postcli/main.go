package main

import (
	"context"
	"crypto/ed25519"
	"encoding/hex"
	"errors"
	"flag"
	"fmt"
	"log"
	"math"
	"os"
	"os/signal"
	"path/filepath"

	"github.com/davecgh/go-spew/spew"
	"go.uber.org/zap"
	"go.uber.org/zap/zapcore"

	"github.com/spacemeshos/post/config"
	"github.com/spacemeshos/post/initialization"
	"github.com/spacemeshos/post/internal/postrs"
	"github.com/spacemeshos/post/proving"
	"github.com/spacemeshos/post/shared"
	"github.com/spacemeshos/post/verifying"
)

const edKeyFileName = "key.bin"

var (
<<<<<<< HEAD
	cfg            = config.MainnetConfig()
	opts           = config.MainnetInitOpts()
=======
	cfg  = config.MainnetConfig()
	opts = config.MainnetInitOpts()

	searchForNonce bool
>>>>>>> d2a61600
	printProviders bool
	printNumFiles  bool
	printConfig    bool
	genProof       bool

<<<<<<< HEAD
	verifyPos bool
	fraction  float64

=======
>>>>>>> d2a61600
	idHex              string
	id                 []byte
	commitmentAtxIdHex string
	commitmentAtxId    []byte
	reset              bool

	logLevel zapcore.Level

	ErrKeyFileExists = errors.New("key file already exists")
)

func parseFlags() {
	flag.BoolVar(&verifyPos, "verify", false, "verify initialized data")
	flag.Float64Var(&fraction, "fraction", 0.2, "how much % of POS data to verify. Sane values are < 1.0")

	flag.TextVar(&logLevel, "logLevel", zapcore.InfoLevel, "log level (debug, info, warn, error, dpanic, panic, fatal)")

	flag.BoolVar(&searchForNonce, "searchForNonce", false, "search for VRF nonce in already initialized files")
	flag.BoolVar(&printProviders, "printProviders", false, "print the list of compute providers")
	flag.BoolVar(&printNumFiles, "printNumFiles", false, "print the total number of files that would be initialized")
	flag.BoolVar(&printConfig, "printConfig", false, "print the used config and options")
	flag.BoolVar(&genProof, "genproof", false, "generate proof as a sanity test, after initialization")

	flag.StringVar(&opts.DataDir, "datadir", opts.DataDir, "filesystem datadir path")
	flag.Uint64Var(&opts.MaxFileSize, "maxFileSize", opts.MaxFileSize, "max file size")
	flag.IntVar(&opts.ProviderID, "provider", opts.ProviderID, "compute provider id (required)")
	flag.Uint64Var(&cfg.LabelsPerUnit, "labelsPerUnit", cfg.LabelsPerUnit, "the number of labels per unit")
	flag.BoolVar(&reset, "reset", false, "whether to reset the datadir before starting")
	flag.StringVar(&idHex, "id", "", "miner's id (public key), in hex (will be auto-generated if not provided)")
	flag.StringVar(&commitmentAtxIdHex, "commitmentAtxId", "", "commitment atx id, in hex (required)")
	numUnits := flag.Uint64("numUnits", uint64(opts.NumUnits), "number of units")

	flag.IntVar(&opts.FromFileIdx, "fromFile", 0, "index of the first file to init (inclusive)")
	var to int
	flag.IntVar(&to, "toFile", math.MaxInt, "index of the last file to init (inclusive). Will init to the end of declared space if not provided.")
	flag.Parse()

	// A workaround to simulate an optional value w/o a default ¯\_(ツ)_/¯
	// The default will be known later, after parsing the flags.
	if to != math.MaxInt {
		opts.ToFileIdx = &to
	}
	opts.NumUnits = uint32(*numUnits) // workaround the missing type support for uint32
}

func processFlags() error {
	if opts.ProviderID < 0 {
		return errors.New("-provider flag is required")
	}

	if commitmentAtxIdHex == "" {
		return errors.New("-commitmentAtxId flag is required")
	}
	var err error
	commitmentAtxId, err = hex.DecodeString(commitmentAtxIdHex)
	if err != nil {
		return fmt.Errorf("invalid commitmentAtxId: %w", err)
	}

	if (opts.FromFileIdx != 0 || opts.ToFileIdx != nil) && idHex == "" {
		return errors.New("-id flag is required when using -fromFile or -toFile")
	}

	if idHex == "" {
		pub, priv, err := ed25519.GenerateKey(nil)
		if err != nil {
			return fmt.Errorf("failed to generate identity: %w", err)
		}
		id = pub
		log.Printf("cli: generated id %x\n", id)
		return saveKey(priv)
	}
	id, err = hex.DecodeString(idHex)
	if err != nil {
		return fmt.Errorf("invalid id: %w", err)
	}
	return nil
}

func main() {
	parseFlags()

	if printProviders {
		providers, err := postrs.OpenCLProviders()
		if err != nil {
			log.Fatalln("failed to get OpenCL providers", err)
		}
		spew.Dump(providers)
		return
	}

	if printNumFiles {
		totalFiles := opts.TotalFiles(cfg.LabelsPerUnit)
		fmt.Println(totalFiles)
		return
	}

	if printConfig {
		spew.Dump(cfg)
		spew.Dump(opts)
		return
	}

	zapCfg := zap.Config{
		Level:    zap.NewAtomicLevelAt(logLevel),
		Encoding: "console",
		EncoderConfig: zapcore.EncoderConfig{
			TimeKey:        "T",
			LevelKey:       "L",
			NameKey:        "N",
			MessageKey:     "M",
			LineEnding:     zapcore.DefaultLineEnding,
			EncodeLevel:    zapcore.CapitalLevelEncoder,
			EncodeTime:     zapcore.ISO8601TimeEncoder,
			EncodeDuration: zapcore.StringDurationEncoder,
		},
		OutputPaths:      []string{"stdout"},
		ErrorOutputPaths: []string{"stderr"},
	}

	logger, err := zapCfg.Build()
	if err != nil {
		log.Fatalln("failed to initialize zap logger:", err)
	}

<<<<<<< HEAD
	postrs.SetLogCallback(zapLog)

	if verifyPos {
		if cmdVerifyPos(opts, fraction) != nil {
			os.Exit(1)
		}
		os.Exit(0)
=======
	ctx, stop := signal.NotifyContext(context.Background(), os.Interrupt)
	defer stop()

	if searchForNonce {
		nonce, label, err := initialization.SearchForNonce(
			ctx,
			cfg,
			opts,
			initialization.SearchWithLogger(logger),
		)
		switch {
		case errors.Is(err, context.Canceled):
			log.Println("cli: search for nonce interrupted")
			if label != nil {
				log.Printf("cli: nonce found so far: Nonce: %d | Label: %X\n", nonce, label)
			}
		case err != nil:
			log.Fatalf("cli: search for nonce failed: %v", err)
		default:
			log.Printf("cli: search for nonce completed. Nonce: %d | Label: %X\n", nonce, label)
		}
		return
>>>>>>> d2a61600
	}

	err = processFlags()
	switch {
	case errors.Is(err, ErrKeyFileExists):
		log.Fatalln("cli: key file already exists. This appears to be a mistake. If you're trying to initialize a new identity delete key.bin and try again otherwise specify identity with `-id` flag")
	case err != nil:
		log.Fatalln("failed to process flags", err)
	}

	init, err := initialization.NewInitializer(
		initialization.WithConfig(cfg),
		initialization.WithInitOpts(opts),
		initialization.WithNodeId(id),
		initialization.WithCommitmentAtxId(commitmentAtxId),
		initialization.WithLogger(logger),
	)
	if err != nil {
		log.Panic(err.Error())
	}

	if reset {
		if err := init.Reset(); err != nil {
			log.Fatalln("reset error", err)
		}
		log.Println("cli: reset completed")
		return
	}

	err = init.Initialize(ctx)
	switch {
	case errors.Is(err, shared.ErrInitCompleted):
		log.Panic(err.Error())
		return
	case errors.Is(err, context.Canceled):
		log.Println("cli: initialization interrupted")
		return
	case err != nil:
		log.Println("cli: initialization error", err)
		return
	}

	log.Println("cli: initialization completed")

	if genProof {
		log.Println("cli: generating proof as a sanity test")

		proof, proofMetadata, err := proving.Generate(ctx, shared.ZeroChallenge, cfg, logger, proving.WithDataSource(cfg, id, commitmentAtxId, opts.DataDir))
		if err != nil {
			log.Fatalln("proof generation error", err)
		}
		verifier, err := verifying.NewProofVerifier()
		if err != nil {
			log.Fatalln("failed to create verifier", err)
		}
		defer verifier.Close()
		if err := verifier.Verify(proof, proofMetadata, cfg, logger); err != nil {
			log.Fatalln("failed to verify test proof", err)
		}

		log.Println("cli: proof is valid")
	}
}

func saveKey(key ed25519.PrivateKey) error {
	if err := os.MkdirAll(opts.DataDir, 0o700); err != nil && !os.IsExist(err) {
		return fmt.Errorf("mkdir error: %w", err)
	}

	filename := filepath.Join(opts.DataDir, edKeyFileName)
	if _, err := os.Stat(filename); err == nil {
		return ErrKeyFileExists
	}

	if err := os.WriteFile(filename, []byte(hex.EncodeToString(key)), 0o600); err != nil {
		return fmt.Errorf("key write to disk error: %w", err)
	}
	return nil
}

func cmdVerifyPos(opts config.InitOpts, fraction float64) error {
	params := postrs.TranslateScryptParams(opts.Scrypt.N, opts.Scrypt.R, opts.Scrypt.P)
	verifyOpts := []postrs.VerifyPosOptionsFunc{
		postrs.WithFraction(fraction),
		postrs.FromFile(uint32(opts.FromFileIdx)),
	}
	if opts.ToFileIdx != nil {
		verifyOpts = append(verifyOpts, postrs.ToFile(uint32(*opts.ToFileIdx)))
	}

	err := postrs.VerifyPos(opts.DataDir, params, verifyOpts...)
	switch {
	case err == nil:
		log.Println("cli: POS data is valid")
	case errors.Is(err, postrs.ErrInvalidPos):
		log.Printf("cli: %v\n", err)
	default:
		log.Printf("cli: failed (%v)\n", err)
	}
	return err
}<|MERGE_RESOLUTION|>--- conflicted
+++ resolved
@@ -28,26 +28,18 @@
 const edKeyFileName = "key.bin"
 
 var (
-<<<<<<< HEAD
-	cfg            = config.MainnetConfig()
-	opts           = config.MainnetInitOpts()
-=======
 	cfg  = config.MainnetConfig()
 	opts = config.MainnetInitOpts()
 
 	searchForNonce bool
->>>>>>> d2a61600
 	printProviders bool
 	printNumFiles  bool
 	printConfig    bool
 	genProof       bool
 
-<<<<<<< HEAD
 	verifyPos bool
 	fraction  float64
 
-=======
->>>>>>> d2a61600
 	idHex              string
 	id                 []byte
 	commitmentAtxIdHex string
@@ -173,15 +165,15 @@
 		log.Fatalln("failed to initialize zap logger:", err)
 	}
 
-<<<<<<< HEAD
-	postrs.SetLogCallback(zapLog)
+	postrs.SetLogCallback(logger)
 
 	if verifyPos {
 		if cmdVerifyPos(opts, fraction) != nil {
 			os.Exit(1)
 		}
 		os.Exit(0)
-=======
+	}
+
 	ctx, stop := signal.NotifyContext(context.Background(), os.Interrupt)
 	defer stop()
 
@@ -204,7 +196,6 @@
 			log.Printf("cli: search for nonce completed. Nonce: %d | Label: %X\n", nonce, label)
 		}
 		return
->>>>>>> d2a61600
 	}
 
 	err = processFlags()
